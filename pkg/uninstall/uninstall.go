--- conflicted
+++ resolved
@@ -54,7 +54,6 @@
 	return obj.delete(ctx, pkg, isDryRun)
 }
 
-<<<<<<< HEAD
 func (obj *uninstaller) IsNamespaceSafeToDelete(ctx context.Context, pkg ctrlpkg.Package) error {
 	var packages v1alpha1.PackageList
 	err := obj.client.Packages(pkg.GetNamespace()).GetAll(ctx, &packages)
@@ -67,9 +66,13 @@
 	return nil
 }
 
-func (obj *uninstaller) UninstallAndDeleteNamespaceBlocking(ctx context.Context, pkg ctrlpkg.Package) error {
+func (obj *uninstaller) UninstallAndDeleteNamespaceBlocking(
+	ctx context.Context,
+	pkg ctrlpkg.Package,
+	isDryRun bool,
+) error {
 	namespace := pkg.GetNamespace()
-	if err := obj.UninstallBlocking(ctx, pkg); err != nil {
+	if err := obj.UninstallBlocking(ctx, pkg, isDryRun); err != nil {
 		return err
 	}
 	clientset := clicontext.KubernetesClientFromContext(ctx)
@@ -77,10 +80,7 @@
 	return obj.deleteNamespaceBlocking(ctx, clientset, namespace)
 }
 
-func (uninstaller *uninstaller) delete(ctx context.Context, pkg ctrlpkg.Package) error {
-=======
 func (uninstaller *uninstaller) delete(ctx context.Context, pkg ctrlpkg.Package, isDryRun bool) error {
->>>>>>> d04bf89b
 	deleteOptions := metav1.DeleteOptions{
 		PropagationPolicy: util.Pointer(metav1.DeletePropagationForeground),
 	}
